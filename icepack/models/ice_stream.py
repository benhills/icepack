# Copyright (C) 2017-2020 by Daniel Shapero <shapero@uw.edu>
#
# This file is part of icepack.
#
# icepack is free software: you can redistribute it and/or modify
# it under the terms of the GNU General Public License as published by
# the Free Software Foundation, either version 3 of the License, or
# (at your option) any later version.
#
# The full text of the license can be found in the file LICENSE in the
# icepack source directory or at <http://www.gnu.org/licenses/>.

import firedrake
from firedrake import inner, dx, ds
from icepack.constants import (ice_density as ρ_I, water_density as ρ_W,
                               gravity as g)
from icepack.models.viscosity import viscosity_depth_averaged as viscosity
from icepack.models.friction import (bed_friction, side_friction,
                                     normal_flow_penalty)
from icepack.models.mass_transport import Continuity
from icepack.optimization import MinimizationProblem, NewtonSolver
<<<<<<< HEAD
from icepack.utilities import (facet_normal_nd, grad_nd, add_kwarg_wrapper, get_kwargs_alt,
                               compute_surface as _compute_surface)
=======
from icepack.utilities import add_kwarg_wrapper, get_kwargs_alt
>>>>>>> 9045d5d2


def gravity(**kwargs):
    r"""Return the gravitational part of the ice stream action functional

    The gravitational part of the ice stream action functional is

    .. math::
       E(u) = -\int_\Omega\rho_Igh\nabla s\cdot u\; dx

    Parameters
    ----------
    u : firedrake.Function
        ice velocity
    h : firedrake.Function
        ice thickness
    s : firedrake.Function
        ice surface elevation
    """
    keys = ('velocity', 'thickness', 'surface', 'dimension')
    keys_alt = ('u', 'h', 's', 'dim')
    u, h, s, dim = get_kwargs_alt(kwargs, keys, keys_alt)

    return -ρ_I * g * h * inner(grad_nd(s,dim), u)


def terminus(**kwargs):
    r"""Return the terminal stress part of the ice stream action functional

    The power exerted due to stress at the ice calving terminus :math:`\Gamma`
    is

    .. math::
       E(u) = \frac{1}{2}\int_\Gamma\left(\rho_Igh^2 - \rho_Wgd^2\right)
       u\cdot \nu\, ds

    where :math:`d` is the water depth at the terminus. We assume that sea
    level is at :math:`z = 0` for purposes of calculating the water depth.

    Parameters
    ----------
    velocity : firedrake.Function
    thickness : firedrake.Function
    surface : firedrake.Function
    """
    keys = ('velocity', 'thickness', 'surface', 'dimension')
    keys_alt = ('u', 'h', 's', 'dim')
    u, h, s, dim = get_kwargs_alt(kwargs, keys, keys_alt)

    d = firedrake.min_value(s - h, 0)
    τ_I = ρ_I * g * h**2 / 2
    τ_W = ρ_W * g * d**2 / 2

    ν = facet_normal_nd(u.ufl_domain(),dim)

    return (τ_I - τ_W) * inner(u, ν)


class IceStream:
    r"""Class for modelling the flow of grounded ice streams

    This class provides functions that solve for the velocity, thickness,
    and surface elevation of a grounded, fast-flowing ice stream.

    .. seealso::
       :py:func:`icepack.models.viscosity.viscosity_depth_averaged`
          Default implementation of the ice stream viscous action
    """
    def __init__(self, viscosity=viscosity, friction=bed_friction,
                 side_friction=side_friction, penalty=normal_flow_penalty,
                 gravity=gravity, terminus=terminus,
<<<<<<< HEAD
                 mass_transport=LaxWendroff(),
                 continuity=Continuity,dimension=2):
        self.mass_transport = mass_transport
=======
                 continuity=Continuity(dimension=2)):
>>>>>>> 9045d5d2
        self.viscosity = add_kwarg_wrapper(viscosity)
        self.friction = add_kwarg_wrapper(friction)
        self.side_friction = add_kwarg_wrapper(side_friction)
        self.penalty = add_kwarg_wrapper(penalty)
        self.gravity = add_kwarg_wrapper(gravity)
        self.terminus = add_kwarg_wrapper(terminus)
        self.continuity = continuity(dimension=dimension)
        self.dimension = dimension

    def action(self, **kwargs):
        r"""Return the action functional that gives the ice stream
        diagnostic model as the Euler-Lagrange equations"""
        u = kwargs.get('velocity', kwargs.get('u'))
        mesh = u.ufl_domain()
        ice_front_ids = tuple(kwargs.pop('ice_front_ids', ()))
        side_wall_ids = tuple(kwargs.pop('side_wall_ids', ()))

        viscosity = self.viscosity(dimension=self.dimension,**kwargs) * dx
        friction = self.friction(dimension=self.dimension,**kwargs) * dx
        gravity = self.gravity(dimension=self.dimension,**kwargs) * dx

        ds_w = ds(domain=mesh, subdomain_id=side_wall_ids)
        side_friction = self.side_friction(dimension=self.dimension,**kwargs) * ds_w
        if self.dimension == 2:
            penalty = self.penalty(dimension=self.dimension,**kwargs) * ds_w
        elif self.dimension == 1:
            penalty = 0.

        ds_t = ds(domain=mesh, subdomain_id=ice_front_ids)
        terminus = self.terminus(dimension=self.dimension,**kwargs) * ds_t

        return (
            viscosity + friction + side_friction - gravity - terminus + penalty
        )

    def scale(self, **kwargs):
        r"""Return the positive, convex part of the action functional

        The positive part of the action functional is used as a dimensional
        scale to determine when to terminate an optimization algorithm.
        """
        return (self.viscosity(dimension=self.dimension,**kwargs) + self.friction(dimension=self.dimension,**kwargs)) * dx

    def quadrature_degree(self, **kwargs):
        r"""Return the quadrature degree necessary to integrate the action
        functional accurately

        Firedrake uses a very conservative algorithm for estimating the
        number of quadrature points necessary to integrate a given
        expression. By exploiting known structure of the problem, we can
        reduce the number of quadrature points while preserving accuracy.
        """
        u = kwargs.get('velocity', kwargs.get('u'))
        h = kwargs.get('thickness', kwargs.get('h'))

        degree_u = u.ufl_element().degree()
        degree_h = h.ufl_element().degree()
        return 3 * (degree_u - 1) + 2 * degree_h<|MERGE_RESOLUTION|>--- conflicted
+++ resolved
@@ -18,13 +18,7 @@
 from icepack.models.friction import (bed_friction, side_friction,
                                      normal_flow_penalty)
 from icepack.models.mass_transport import Continuity
-from icepack.optimization import MinimizationProblem, NewtonSolver
-<<<<<<< HEAD
-from icepack.utilities import (facet_normal_nd, grad_nd, add_kwarg_wrapper, get_kwargs_alt,
-                               compute_surface as _compute_surface)
-=======
-from icepack.utilities import add_kwarg_wrapper, get_kwargs_alt
->>>>>>> 9045d5d2
+from icepack.utilities import facet_normal_nd, grad_nd, add_kwarg_wrapper, get_kwargs_alt
 
 
 def gravity(**kwargs):
@@ -96,13 +90,7 @@
     def __init__(self, viscosity=viscosity, friction=bed_friction,
                  side_friction=side_friction, penalty=normal_flow_penalty,
                  gravity=gravity, terminus=terminus,
-<<<<<<< HEAD
-                 mass_transport=LaxWendroff(),
                  continuity=Continuity,dimension=2):
-        self.mass_transport = mass_transport
-=======
-                 continuity=Continuity(dimension=2)):
->>>>>>> 9045d5d2
         self.viscosity = add_kwarg_wrapper(viscosity)
         self.friction = add_kwarg_wrapper(friction)
         self.side_friction = add_kwarg_wrapper(side_friction)
