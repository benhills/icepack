--- conflicted
+++ resolved
@@ -20,7 +20,6 @@
     bed_friction, side_friction, normal_flow_penalty
 )
 from icepack.models.mass_transport import Continuity
-from icepack.optimization import MinimizationProblem, NewtonSolver
 from icepack.constants import (
     ice_density as ρ_I,
     water_density as ρ_W,
@@ -207,13 +206,7 @@
     """
     def __init__(self, viscosity=viscosity, friction=bed_friction,
                  gravity=gravity, terminus=terminus,
-<<<<<<< HEAD
-                 mass_transport=LaxWendroff,
                  continuity=Continuity,dimension=2.5):
-        self.mass_transport = mass_transport(dimension=dimension)
-=======
-                 continuity=Continuity(dimension=3)):
->>>>>>> 9045d5d2
         self.viscosity = add_kwarg_wrapper(viscosity)
         self.friction = add_kwarg_wrapper(friction)
         self.side_friction = add_kwarg_wrapper(side_friction)
