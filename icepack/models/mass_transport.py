--- conflicted
+++ resolved
@@ -53,144 +53,4 @@
         flux_out = h * firedrake.max_value(u_n, 0) * q * ds
         flux_in = h_inflow * firedrake.min_value(u_n, 0) * q * ds
         accumulation = a * q * dx
-<<<<<<< HEAD
-        return accumulation - (flux_in + flux_out + flux_cells)
-
-
-class MassTransport:
-    def __init__(self, dimension):
-        self.dimension = dimension
-        self.facet_normal = utilities.facet_normal_nd
-        self.grad = utilities.grad_nd
-        self.div = utilities.div_nd
-        if dimension in [1,2]:
-            self.ds = firedrake.ds
-        elif dimension in [1.5, 2.5]:
-            self.ds = firedrake.ds_v
-        else:
-            raise ValueError('Dimension must be 1, 1.5, 2, or 2.5!')
-
-
-class ImplicitEuler(MassTransport):
-    def __init__(self, dimension=2):
-        super(ImplicitEuler, self).__init__(dimension)
-
-    def solve(self, dt, h0, a, u, h_inflow=None):
-        r"""Propagate the thickness forward by one timestep
-
-        This function uses the implicit Euler timestepping scheme to avoid
-        the stability issues associated to using continuous finite elements
-        for advection-type equations. The implicit Euler scheme is stable
-        for any timestep; you do not need to ensure that the CFL condition
-        is satisfied in order to get an answer. Nonetheless, keeping the
-        timestep within the CFL bound is a good idea for accuracy.
-
-        Parameters
-        ----------
-        dt : float
-            Timestep
-        h0 : firedrake.Function
-            Initial ice thickness
-        a : firedrake.Function
-            Sum of accumulation and melt rates
-        u : firedrake.Function
-            Ice velocity
-        h_inflow : firedrake.Function
-            Thickness of the upstream ice that advects into the domain
-
-        Returns
-        -------
-        h : firedrake.Function
-            Ice thickness at `t + dt`
-        """
-        warnings.warn('Solving methods have moved to the FlowSolver class, '
-                      'this method will be removed in future versions.',
-                      FutureWarning)
-
-        grad, ds = self.grad, self.ds
-
-        h_inflow = h_inflow if h_inflow is not None else h0
-
-        Q = h0.function_space()
-        h, φ = firedrake.TrialFunction(Q), firedrake.TestFunction(Q)
-
-        n = self.facet_normal(Q.mesh(),self.dimension)
-        outflow = firedrake.max_value(inner(u, n), 0)
-        inflow = firedrake.min_value(inner(u, n), 0)
-
-        flux_cells = -h * inner(u, grad(φ,self.dimension)) * dx
-        flux_out = h * φ * outflow * ds
-        F = h * φ * dx + dt * (flux_cells + flux_out)
-
-        accumulation = a * φ * dx
-        flux_in = -h_inflow * φ * inflow * ds
-        A = h0 * φ * dx + dt * (accumulation + flux_in)
-
-        h = h0.copy(deepcopy=True)
-        solver_parameters = {'ksp_type': 'preonly', 'pc_type': 'lu'}
-        firedrake.solve(F == A, h, solver_parameters=solver_parameters)
-
-        return h
-
-
-class LaxWendroff(MassTransport):
-    def __init__(self, dimension=2):
-        super(LaxWendroff, self).__init__(dimension)
-
-    def solve(self, dt, h0, a, u, h_inflow=None):
-        r"""Propagate the thickness forward by one timestep
-
-        This function uses an implicit second-order Taylor-Galerkin (also
-        known as Lax-Wendroff) scheme to solve the conservative advection
-        equation for ice thickness.
-
-        Parameters
-        ----------
-        dt : float
-            Timestep
-        h0 : firedrake.Function
-            Initial ice thickness
-        a : firedrake.Function
-            Sum of accumulation and melt rates
-        u : firedrake.Function
-            Ice velocity
-        h_inflow : firedrake.Function
-            Thickness of the upstream ice that advects into the domain
-
-        Returns
-        -------
-        h : firedrake.Function
-            Ice thickness at `t + dt`
-        """
-        warnings.warn('Solving methods have moved to the FlowSolver class, '
-                      'this method will be removed in future versions.',
-                      FutureWarning)
-
-        grad, div, ds = self.grad, self.div, self.ds
-
-        h_inflow = h_inflow if h_inflow is not None else h0
-
-        Q = h0.function_space()
-        h, φ = firedrake.TrialFunction(Q), firedrake.TestFunction(Q)
-
-        n = self.facet_normal(Q.mesh())
-        outflow = firedrake.max_value(inner(u, n), 0)
-        inflow = firedrake.min_value(inner(u, n), 0)
-
-        flux_cells = -h * inner(u, grad(φ)) * dx
-        flux_cells_lax = 0.5 * dt * div(h * u) * inner(u, grad(φ)) * dx
-        flux_out = (h - 0.5 * dt * div(h * u)) * φ * outflow * ds
-        F = h * φ * dx + dt * (flux_cells + flux_cells_lax + flux_out)
-
-        accumulation = a * φ * dx
-        flux_in = -(h_inflow - 0.5 * dt * div(h0 * u)) * φ * inflow * ds
-        A = h0 * φ * dx + dt * (accumulation + flux_in)
-
-        h = h0.copy(deepcopy=True)
-        solver_parameters = {'ksp_type': 'preonly', 'pc_type': 'lu'}
-        firedrake.solve(F == A, h, solver_parameters=solver_parameters)
-
-        return h
-=======
-        return accumulation - (flux_in + flux_out + flux_cells)
->>>>>>> 9045d5d2
+        return accumulation - (flux_in + flux_out + flux_cells)